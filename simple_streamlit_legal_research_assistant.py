import streamlit as st
import requests
from typing import List, Dict, Any
import json
import re
from urllib.parse import urlparse, quote
import time
from datetime import datetime
import google.generativeai as genai
from groq import Groq
from google.api_core import exceptions as google_exceptions

# Page config
st.set_page_config(
    page_title="Legal Research Companion",
    page_icon="⚖️",
    layout="wide"
)


# Initialize API clients
<<<<<<< HEAD
def init_clients(api_key: str, groq_api_key_override: str = None):
    """Initialize API clients with provided keys. Gemini API key is mandatory."""
    gemini_model = None
    try:
        genai.configure(api_key=api_key)
        gemini_model = genai.GenerativeModel('gemini-2.0-flash')
    except Exception as e:
        st.sidebar.error(f"Gemini Init Error: {e}") # Display error in sidebar for visibility
        gemini_model = None
    
=======
def init_clients():
    """Initialize API clients with provided keys"""
    # Gemini
    genai.configure(api_key="AIzaSyBvaCZAq2bJkLgdA1kuY_IBLE6TkzP7k1k")
    gemini_model = genai.GenerativeModel('gemini-1.5-flash')

>>>>>>> f9cc5161
    # Groq
    # Use override if provided, else use the hardcoded one.
    # In a real app, this hardcoded key should also be handled via secrets or input.
    final_groq_key = groq_api_key_override if groq_api_key_override else "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"
    groq_client = None
    if final_groq_key:
        try:
            groq_client = Groq(api_key=final_groq_key)
        except Exception as e:
            st.sidebar.warning(f"Groq Init Error: {e}")
            groq_client = None
    else:
        st.sidebar.warning("Groq API key not available.")
        
    return gemini_model, groq_client


# Agent 1: Argument Extraction Agent
def argument_extraction_agent(gemini_model, base_paper_content: str, research_angle: str) -> Dict[str, str]:
    """Extract core thesis and identify new research direction with API key rotation."""
    
    if not st.session_state.get('gemini_api_keys_list') or not isinstance(st.session_state.gemini_api_keys_list, list) or not st.session_state.gemini_api_keys_list:
        st.error("Gemini API keys not configured or empty. Please set them in the sidebar.")
        return {
            "core_thesis": "Error: API keys not configured", 
            "key_concepts": [], 
            "new_angle": research_angle, 
            "research_directions": ["Error: API keys not configured"]
        }

    prompt = f"""
    Analyze the following legal research paper and the student's new research angle.

    Base Paper Content:
    {base_paper_content[:3000]}  # Limit for API

    Student's Research Angle:
    {research_angle}

    Extract and provide a JSON response with these exact keys:
    - "core_thesis": The main argument of the base paper in 2-3 sentences
    - "key_concepts": A list of 3-5 key legal concepts discussed
    - "new_angle": The student's distinguishing research angle
    - "research_directions": A list of 2-3 potential research directions

    Example format:
    {{
        "core_thesis": "The paper argues that...",
        "key_concepts": ["concept1", "concept2", "concept3"],
        "new_angle": "Focus on...",
        "research_directions": ["Direction 1", "Direction 2"]
    }}
    """

    num_keys = len(st.session_state.gemini_api_keys_list)
    for attempt in range(num_keys):
        current_key_index = st.session_state.current_gemini_key_index
        current_api_key = st.session_state.gemini_api_keys_list[current_key_index]

        try:
            genai.configure(api_key=current_api_key, transport='rest')
            # Use the gemini_model instance passed, assuming genai.configure updates its underlying client.
            # If issues persist, one might need to re-initialize:
            # current_model_for_attempt = genai.GenerativeModel('gemini-2.0-flash')
            # response = current_model_for_attempt.generate_content(prompt)
            response = gemini_model.generate_content(prompt) 
            
            response_text = response.text.strip()
            if "```json" in response_text:
                response_text = response_text.split("```json")[1].split("```")[0].strip()
            elif "```" in response_text:
                response_text = response_text.split("```")[1].split("```")[0].strip()
            
            result = json.loads(response_text)
            return result # Success

        except google_exceptions.ResourceExhausted as e:
            st.warning(f"Rate limit hit with key ending: ...{current_api_key[-4:]} (Attempt {attempt + 1}/{num_keys}). Trying next key.")
            st.session_state.current_gemini_key_index = (current_key_index + 1) % num_keys
            if attempt == num_keys - 1:
                st.error("All Gemini API keys are currently rate-limited. Please try again later or add new keys.")
                # Fallback to original dynamic content if all keys fail
                angle_words = research_angle.split()[:10]
                content_words = base_paper_content.split()[:50]
                key_terms = [word for word in angle_words + content_words if len(word) > 4 and word.lower() not in ['this', 'that', 'these', 'those', 'which', 'where', 'when']]
                return {
                    "core_thesis": f"Analysis of legal aspects related to {' '.join(angle_words[:5])} (All keys rate-limited)",
                    "key_concepts": list(set(key_terms[:5])) if key_terms else ["legal analysis", "research", "regulation"],
                    "new_angle": research_angle,
                    "research_directions": [
                        f"Comparative analysis of {angle_words[0] if angle_words else 'topic'} (All keys rate-limited)",
                        f"Legal framework for {' '.join(angle_words[:3]) if angle_words else 'subject matter'} (All keys rate-limited)"
                    ]
                }
        except Exception as e:
            st.error(f"An unexpected error occurred with key ...{current_api_key[-4:]} (Attempt {attempt + 1}/{num_keys}): {e}")
            st.session_state.current_gemini_key_index = (current_key_index + 1) % num_keys # Rotate key on other errors too
            if attempt == num_keys - 1:
                # Fallback to original dynamic content if all keys fail
                angle_words = research_angle.split()[:10]
                content_words = base_paper_content.split()[:50]
                key_terms = [word for word in angle_words + content_words if len(word) > 4 and word.lower() not in ['this', 'that', 'these', 'those', 'which', 'where', 'when']]
                return {
                    "core_thesis": f"Analysis of legal aspects related to {' '.join(angle_words[:5])} (Error after trying all keys)",
                    "key_concepts": list(set(key_terms[:5])) if key_terms else ["legal analysis", "research", "regulation"],
                    "new_angle": research_angle,
                    "research_directions": [
                        f"Comparative analysis of {angle_words[0] if angle_words else 'topic'} (Error after trying all keys)",
                        f"Legal framework for {' '.join(angle_words[:3]) if angle_words else 'subject matter'} (Error after trying all keys)"
                    ]
                }
    
    # Fallback if loop somehow finishes without returning (should be caught by last attempt logic)
    angle_words = research_angle.split()[:10]
    content_words = base_paper_content.split()[:50]

    key_terms = [word for word in angle_words + content_words if len(word) > 4 and word.lower() not in ['this', 'that', 'these', 'those', 'which', 'where', 'when']]
    return {
        "core_thesis": f"Analysis of legal aspects related to {' '.join(angle_words[:5])} (Failed to process with API)",
        "key_concepts": list(set(key_terms[:5])) if key_terms else ["legal analysis", "research", "regulation"],
        "new_angle": research_angle,
        "research_directions": [
            f"Comparative analysis of {angle_words[0] if angle_words else 'topic'} (Failed to process with API)",
            f"Legal framework for {' '.join(angle_words[:3]) if angle_words else 'subject matter'} (Failed to process with API)"
        ]
    }

# Agent 2: Keyword Generator Agent
def keyword_generator_agent(groq_client, extracted_args: Dict[str, str], seed_keywords: List[str] = []) -> List[str]:
    """Generate intelligent keyword permutations for search"""
    prompt = f"""
    Based on this legal research context, generate exactly 15 search keyword combinations.

    Core Thesis: {extracted_args.get('core_thesis', '')}
    Key Concepts: {', '.join(extracted_args.get('key_concepts', []))}
    New Research Angle: {extracted_args.get('new_angle', '')}
    Seed Keywords: {', '.join(seed_keywords)}

    Create varied keyword combinations for finding:
    - Supporting case law and precedents
    - Scholarly articles on the topic
    - Contrasting viewpoints
    - Recent developments

    Return ONLY a JSON array of strings, like:
    ["keyword combination 1", "keyword combination 2", ...]
    """

    try:
        response = groq_client.chat.completions.create(
            messages=[{"role": "user", "content": prompt}],
            model="mixtral-8x7b-32768",
            temperature=0.7,
            max_tokens=500
        )

        # Clean and parse response
        response_text = response.choices[0].message.content.strip()
        if "```json" in response_text:
            response_text = response_text.split("```json")[1].split("```")[0].strip()
        elif "```" in response_text:
            response_text = response_text.split("```")[1].split("```")[0].strip()

        keywords = json.loads(response_text)

        # Ensure it's a list
        if isinstance(keywords, list):
            return keywords
        else:
            raise ValueError("Response is not a list")

    except Exception as e:
        # Dynamic fallback based on extracted arguments
        base_keywords = []

        # Add angle-based keywords
        if extracted_args.get('new_angle'):
            angle_words = extracted_args['new_angle'].split()
            base_keywords.append(' '.join(angle_words[:5]))
            base_keywords.append(f"{' '.join(angle_words[:3])} legal")
            base_keywords.append(f"{' '.join(angle_words[:3])} case law")

        # Add concept-based keywords
        concepts = extracted_args.get('key_concepts', [])
        for i, concept in enumerate(concepts[:3]):
            base_keywords.append(f"{concept} legal framework")
            base_keywords.append(f"{concept} regulation")
            if i < len(concepts) - 1:
                base_keywords.append(f"{concept} {concepts[i + 1]}")

        # Add seed keywords
        if seed_keywords:
            base_keywords.extend(seed_keywords[:3])
            for seed in seed_keywords[:2]:
                base_keywords.append(f"{seed} legal precedent")

        # Generate topic-specific variations
        if concepts:
            base_keywords.extend([
                f"{concepts[0]} scholarly articles",
                f"{concepts[0]} recent developments",
                f"{concepts[0]} comparative analysis"
            ])

        # Ensure we have at least 15 keywords
        while len(base_keywords) < 15:
            if extracted_args.get('new_angle'):
                words = extracted_args['new_angle'].split()
                base_keywords.append(' '.join(words[i:i + 3]) for i in range(0, len(words) - 2, 2))
            else:
                break

        return base_keywords[:15]


# Agent 3: Source Crawler Agent
def source_crawler_agent(keywords: List[str], num_results: int = 5) -> List[Dict[str, Any]]:
    """Search multiple sources for relevant papers, cases, and news"""
    all_results = []

    # Tavily API search
    tavily_key = "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"
    tavily_url = "https://api.tavily.com/search"

    # Serper API search
    serper_key = "3611eaea5638a59ec95b6329077ddd9c8a71ece3"
    serper_url = "https://google.serper.dev/search"

    # Search different types of sources
    source_types = [
        {"suffix": "scholarly article PDF", "type": "scholarly"},
        {"suffix": "case law judgment", "type": "case_law"},
        {"suffix": "legal news recent", "type": "news"}
    ]

    for keyword in keywords[:5]:  # Limit to avoid rate limits
        for source_type in source_types:
            # Tavily search with specific source type
            if source_type["type"] == "scholarly":
                tavily_query = f'site:ssrn.com OR site:jstor.org "{keyword}" filetype:pdf'
            elif source_type["type"] == "case_law":
                tavily_query = f'"{keyword}" judgment court case decision'
            else:  # news
                tavily_query = f'"{keyword}" legal news regulation 2024 2025'

            try:
                tavily_response = requests.post(
                    tavily_url,
                    json={
                        "api_key": tavily_key,
                        "query": tavily_query,
                        "search_depth": "advanced",
                        "max_results": num_results,
                        "include_raw_content": True,
                        "include_domains": ["ssrn.com", "jstor.org", "courtlistener.com", "law.com", "reuters.com"] if
                        source_type["type"] != "news" else []
                    }
                )
                if tavily_response.status_code == 200:
                    results = tavily_response.json().get('results', [])
                    for r in results:
                        # Skip SSRN landing pages
                        if "subscribe to this fee journal" not in r.get('content', '').lower():
                            all_results.append({
                                "title": r.get('title', ''),
                                "url": r.get('url', ''),
                                "snippet": r.get('content', '')[:500],  # Limit snippet length
                                "raw_content": r.get('raw_content', '')[:1000] if r.get('raw_content') else '',
                                "source": "Tavily",
                                "source_type": source_type["type"],
                                "keyword_used": keyword
                            })
            except:
                pass

        # Serper search for additional results
        try:
            # Search for PDFs and full texts
            serper_response = requests.post(
                serper_url,
                json={"q": f'{keyword} filetype:pdf OR "full text" legal research'},
                headers={"X-API-KEY": serper_key}
            )
            if serper_response.status_code == 200:
                results = serper_response.json().get('organic', [])[:num_results]
                for r in results:
                    if "pdf" in r.get('link', '').lower() or "full" in r.get('title', '').lower():
                        all_results.append({
                            "title": r.get('title', ''),
                            "url": r.get('link', ''),
                            "snippet": r.get('snippet', ''),
                            "raw_content": "",
                            "source": "Serper",
                            "source_type": "scholarly",
                            "keyword_used": keyword
                        })

            # Search for case law
            serper_response = requests.post(
                serper_url,
                json={"q": f'{keyword} "v." case judgment court'},
                headers={"X-API-KEY": serper_key}
            )
            if serper_response.status_code == 200:
                results = serper_response.json().get('organic', [])[:3]
                for r in results:
                    all_results.append({
                        "title": r.get('title', ''),
                        "url": r.get('link', ''),
                        "snippet": r.get('snippet', ''),
                        "raw_content": "",
                        "source": "Serper",
                        "source_type": "case_law",
                        "keyword_used": keyword
                    })
        except:
            pass

        time.sleep(0.5)  # Rate limiting

    # Remove duplicates based on URL
    seen_urls = set()
    unique_results = []
    for result in all_results:
        if result['url'] not in seen_urls:
            seen_urls.add(result['url'])
            unique_results.append(result)

    return unique_results


# Agent 4: Citation Chainer Agent
def citation_chainer_agent(gemini_model, top_papers: List[Dict[str, Any]]) -> List[Dict[str, Any]]:
    """Extract and follow citation trails with API key rotation."""

    if not st.session_state.get('gemini_api_keys_list') or not isinstance(st.session_state.gemini_api_keys_list, list) or not st.session_state.gemini_api_keys_list:
        st.error("Citation Chainer: Gemini API keys not configured or empty.")
        return []

    chained_citations = []
    num_keys = len(st.session_state.gemini_api_keys_list)

    for paper in top_papers[:3]:  # Limit for performance
        prompt = f"""
        Based on this paper information:
        Title: {paper['title']}
        Snippet: {paper['snippet']}

        Suggest 3-5 related papers or cases that would likely be cited or relevant.
        Include:
        1. Landmark cases in this area
        2. Seminal scholarly works
        3. Recent developments

        Format as JSON list with keys: title, relevance_reason, search_terms
        """
        
        processed_successfully = False
        for attempt in range(num_keys):
            current_key_index = st.session_state.current_gemini_key_index
            current_api_key = st.session_state.gemini_api_keys_list[current_key_index]

            try:
                genai.configure(api_key=current_api_key, transport='rest')
                # As before, assuming genai.configure updates the existing model instance.
                # If not, re-initialize: current_model_for_attempt = genai.GenerativeModel('gemini-2.0-flash')
                response = gemini_model.generate_content(prompt)
                
                response_text = response.text.strip()
                if response_text.startswith("```json"):
                    response_text = response_text.split("```json")[1].split("```")[0].strip()
                elif response_text.startswith("```"): # Handle cases where only ``` is present
                    response_text = response_text.split("```")[1].split("```")[0].strip()
                
                citations = json.loads(response_text)
                for citation in citations:
                    citation['parent_paper'] = paper['title']
                    chained_citations.append(citation)
                processed_successfully = True
                break # Success for this paper, move to next paper

            except google_exceptions.ResourceExhausted as e:
                st.warning(f"Rate limit hit for Citation Chainer with key ...{current_api_key[-4:]} (Paper: {paper.get('title', 'N/A')}, Attempt {attempt + 1}/{num_keys}). Trying next key.")
                st.session_state.current_gemini_key_index = (current_key_index + 1) % num_keys
                if attempt == num_keys - 1:
                    st.error(f"All keys rate-limited while processing citations for paper: {paper.get('title', 'N/A')}")
            except Exception as e:
                st.error(f"An error in Citation Chainer with key ...{current_api_key[-4:]} for paper {paper.get('title', 'N/A')} (Attempt {attempt + 1}/{num_keys}): {e}")
                st.session_state.current_gemini_key_index = (current_key_index + 1) % num_keys
                if attempt == num_keys - 1:
                    st.error(f"Failed to process citations for paper {paper.get('title', 'N/A')} after trying all keys.")
            
        if not processed_successfully:
            # Add a placeholder or note if this paper couldn't be processed
            chained_citations.append({
                "title": f"Could not fetch citations for {paper.get('title', 'N/A')}", 
                "relevance_reason": "API error or all keys rate-limited.", 
                "search_terms": [],
                "parent_paper": paper.get('title', 'N/A')
            })
            
    return chained_citations


# Agent 5: Relevance Scorer Agent
def relevance_scorer_agent(groq_client, papers: List[Dict[str, Any]], research_context: Dict[str, str]) -> List[
    Dict[str, Any]]:
    """Score and rank papers by relevance"""
    scored_papers = []

    # Extract key terms from research context for dynamic scoring
    angle_terms = research_context.get('new_angle', '').lower().split()
    concept_terms = [c.lower() for c in research_context.get('key_concepts', [])]
    all_context_terms = angle_terms + concept_terms

    for paper in papers:
        prompt = f"""
        Score this paper's relevance (0-100) for the research context:

        Research Angle: {research_context.get('new_angle', '')}
        Core Concepts: {', '.join(research_context.get('key_concepts', []))}

        Paper:
        Title: {paper['title']}
        Snippet: {paper['snippet']}

        Return a JSON object with exactly these keys:
        - "score": integer between 0-100
        - "reason": one sentence explaining the relevance
        - "insights": key takeaways in 1-2 sentences

        Example format:
        {{"score": 85, "reason": "Directly addresses the research topic", "insights": "Provides framework for analysis"}}
        """

        try:
            response = groq_client.chat.completions.create(
                messages=[{"role": "user", "content": prompt}],
                model="mixtral-8x7b-32768",
                temperature=0.3,
                max_tokens=300
            )

            # Clean and parse the response
            response_text = response.choices[0].message.content.strip()
            # Remove any markdown code blocks if present
            if "```json" in response_text:
                response_text = response_text.split("```json")[1].split("```")[0].strip()
            elif "```" in response_text:
                response_text = response_text.split("```")[1].split("```")[0].strip()

            scoring = json.loads(response_text)
            paper['relevance_score'] = int(scoring.get('score', 50))
            paper['relevance_reason'] = scoring.get('reason', 'Relevance determined by title and content match')
            paper['key_insights'] = scoring.get('insights', 'Relevant to research topic')
            scored_papers.append(paper)
        except Exception as e:
            # Dynamic fallback scoring based on actual research context
            title_lower = paper.get('title', '').lower()
            snippet_lower = paper.get('snippet', '').lower()

            # Dynamic keyword-based scoring
            score = 40  # Base score
            reasons = []

            # Check for research angle terms
            angle_matches = sum(1 for term in angle_terms if term in title_lower or term in snippet_lower)
            if angle_matches > 0:
                score += min(angle_matches * 10, 30)
                reasons.append(f"matches research angle ({angle_matches} terms)")

            # Check for concept matches
            concept_matches = sum(1 for term in concept_terms if term in title_lower or term in snippet_lower)
            if concept_matches > 0:
                score += min(concept_matches * 8, 24)
                reasons.append(f"contains key concepts ({concept_matches} found)")

            # Check for legal/regulation mentions
            if any(word in title_lower for word in ['regulat', 'govern', 'policy', 'law', 'legal']):
                score += 10
                reasons.append("legal/regulatory focus")

            # Check for case law indicators
            if ' v. ' in title_lower or 'case' in title_lower:
                score += 8
                reasons.append("case law")

            # Source type bonus
            if paper.get('source_type') == 'scholarly':
                score += 5
            elif paper.get('source_type') == 'case_law':
                score += 7

            paper['relevance_score'] = min(score, 95)  # Cap at 95
            paper['relevance_reason'] = f"Relevance: {', '.join(reasons) if reasons else 'general topical match'}"
            paper['key_insights'] = f"May provide insights on {' and '.join(all_context_terms[:3])}"
            scored_papers.append(paper)

    # Sort by relevance score
    scored_papers.sort(key=lambda x: x.get('relevance_score', 0), reverse=True)
    return scored_papers


# Add new Summary Extraction Agent after the citation chainer agent
def summary_extraction_agent(gemini_model, papers: List[Dict[str, Any]], research_context: Dict[str, str]) -> List[Dict[str, Any]]:
    """Extract meaningful summaries from paper content with API key rotation."""

    if not st.session_state.get('gemini_api_keys_list') or not isinstance(st.session_state.gemini_api_keys_list, list) or not st.session_state.gemini_api_keys_list:
        st.error("Summary Extraction: Gemini API keys not configured or empty.")
        for paper in papers:
            paper['extracted_summary'] = paper.get('snippet', paper.get('title', 'Error: No summary available')) + " (API Key Error)"
            paper['key_findings'] = ["API Key Error"]
            paper['topic_relevance'] = "API Key Error"
        return papers

    research_topic = research_context.get('new_angle', 'legal research')
    num_keys = len(st.session_state.gemini_api_keys_list)

    for paper in papers[:10]:  # Limit for performance
        if not paper.get('raw_content') or len(paper['raw_content']) <= 100:
            paper['extracted_summary'] = paper.get('snippet', paper.get('title', 'No content for summary.'))[:200]
            paper['key_findings'] = paper.get('key_findings', [])
            paper['topic_relevance'] = paper.get('topic_relevance', f"Relevant to {research_topic}")
            continue

        prompt = f"""
        Extract a concise summary from this paper content related to: {research_topic}

        Title: {paper['title']}
        Content: {paper['raw_content'][:1500]}

        Provide:
        1. Main argument/thesis (1-2 sentences)
        2. Key findings or principles (2-3 bullet points)
        3. Relevance to the research topic: {research_topic}

        Format as JSON with keys: main_argument, key_findings, topic_relevance
        """
        
        processed_successfully = False
        for attempt in range(num_keys):
            current_key_index = st.session_state.current_gemini_key_index
            current_api_key = st.session_state.gemini_api_keys_list[current_key_index]

            try:
                genai.configure(api_key=current_api_key, transport='rest')
                # current_model_for_attempt = genai.GenerativeModel('gemini-2.0-flash')
                # response = current_model_for_attempt.generate_content(prompt)
                response = gemini_model.generate_content(prompt)
                
                response_text = response.text.strip()
                if response_text.startswith("```json"):
                    response_text = response_text.split("```json")[1].split("```")[0].strip()
                elif response_text.startswith("```"):
                    response_text = response_text.split("```")[1].split("```")[0].strip()

                summary_data = json.loads(response_text)
                paper['extracted_summary'] = summary_data.get('main_argument', paper.get('snippet', 'Error parsing summary')[:200])
                paper['key_findings'] = summary_data.get('key_findings', [])
                paper['topic_relevance'] = summary_data.get('topic_relevance', f"Relevance to {research_topic} unclear after parsing error.")
                processed_successfully = True
                break # Success for this paper

            except google_exceptions.ResourceExhausted as e:
                st.warning(f"Rate limit hit for Summary Extraction with key ...{current_api_key[-4:]} (Paper: {paper.get('title', 'N/A')}, Attempt {attempt + 1}/{num_keys}). Trying next key.")
                st.session_state.current_gemini_key_index = (current_key_index + 1) % num_keys
                if attempt == num_keys - 1:
                    st.error(f"All keys rate-limited while extracting summary for paper: {paper.get('title', 'N/A')}")
            except Exception as e:
                st.error(f"An error in Summary Extraction with key ...{current_api_key[-4:]} for paper {paper.get('title', 'N/A')} (Attempt {attempt + 1}/{num_keys}): {e}")
                st.session_state.current_gemini_key_index = (current_key_index + 1) % num_keys
                if attempt == num_keys - 1:
                    st.error(f"Failed to extract summary for paper {paper.get('title', 'N/A')} after trying all keys.")

        if not processed_successfully:
            paper['extracted_summary'] = paper.get('snippet', paper.get('title', 'Error: No summary available'))[:200] + " (API Error or All Keys Rate-Limited)"
            paper['key_findings'] = ["API Error or All Keys Rate-Limited"]
            paper['topic_relevance'] = "API Error or All Keys Rate-Limited"
            
    return papers


# Agent for Case Analysis
def case_analysis_agent(gemini_model, papers: List[Dict[str, Any]]) -> List[Dict[str, Any]]:
    """
    Analyzes legal case documents from a list of papers to extract structured information with API key rotation.

    For each paper identified as 'case_law', this function uses a Gemini model
    to extract facts, legal issues, arguments from both sides, the judgment,
    and court findings. It updates the paper dictionary with this information.
    """
    if not st.session_state.get('gemini_api_keys_list') or not isinstance(st.session_state.gemini_api_keys_list, list) or not st.session_state.gemini_api_keys_list:
        st.error("Case Analysis: Gemini API keys not configured or empty.")
        for paper in papers:
            if paper.get('source_type') == 'case_law':
                paper.update({
                    'case_facts': "Error: API keys not configured", 
                    'legal_issues': ["API keys not configured"], 
                    'arguments': {"plaintiff": "API keys not configured", "defendant": "API keys not configured"}, 
                    'judgment': "API keys not configured", 
                    'court_findings': "API keys not configured"
                })
        return papers

    num_keys = len(st.session_state.gemini_api_keys_list)

    for paper in papers:
        if paper.get('source_type') == 'case_law':
            # Default error values for this paper if all attempts fail
            default_error_values = {
                'case_facts': "Failed to analyze after trying all keys.",
                'legal_issues': ["Failed to analyze after trying all keys."],
                'arguments': {"plaintiff": "Failed to analyze", "defendant": "Failed to analyze"},
                'judgment': "Failed to analyze after trying all keys.",
                'court_findings': "Failed to analyze after trying all keys."
            }
            
            content_to_analyze = paper.get('raw_content', '') if len(paper.get('raw_content', '')) > 200 else paper.get('snippet', '')
            if not content_to_analyze: content_to_analyze = paper.get('title', '')
            truncated_content = content_to_analyze[:2000]

            prompt = f"""
            Analyze the following legal case based on its title and content.
            Provide a JSON response with these exact keys: "case_facts", "legal_issues", "arguments" (as a dict with "plaintiff" and "defendant"), "judgment", "court_findings".

            Title: {paper.get('title', 'N/A')}
            Content: {truncated_content}

            If specific details are not found, use "Not available" or an empty list/dictionary as appropriate for the field type.
            Example JSON format:
            {{
                "case_facts": "Summary of facts...",
                "legal_issues": ["Issue 1", "Issue 2"],
                "arguments": {{
                    "plaintiff": "Plaintiff's arguments...",
                    "defendant": "Defendant's arguments..."
                }},
                "judgment": "The court decided...",
                "court_findings": "The court found that..."
            }}
            """
            
            processed_successfully = False
            for attempt in range(num_keys):
                current_key_index = st.session_state.current_gemini_key_index
                current_api_key = st.session_state.gemini_api_keys_list[current_key_index]

                try:
                    genai.configure(api_key=current_api_key, transport='rest')
                    # current_model_for_attempt = genai.GenerativeModel('gemini-2.0-flash')
                    # response = current_model_for_attempt.generate_content(prompt)
                    response = gemini_model.generate_content(prompt)
                    
                    response_text = response.text.strip()
                    if response_text.startswith("```json"):
                        response_text = response_text[7:] # Remove ```json
                    if response_text.endswith("```"):
                        response_text = response_text[:-3] # Remove ```
                    
                    analysis_results = json.loads(response_text)

                    paper['case_facts'] = analysis_results.get('case_facts', "Not available")
                    paper['legal_issues'] = analysis_results.get('legal_issues', [])
                    paper['arguments'] = analysis_results.get('arguments', {"plaintiff": "Not available", "defendant": "Not available"})
                    paper['judgment'] = analysis_results.get('judgment', "Not available")
                    paper['court_findings'] = analysis_results.get('court_findings', "Not available")
                    processed_successfully = True
                    break # Success for this paper

                except google_exceptions.ResourceExhausted as e:
                    st.warning(f"Rate limit hit for Case Analysis with key ...{current_api_key[-4:]} (Paper: {paper.get('title', 'N/A')}, Attempt {attempt + 1}/{num_keys}). Trying next key.")
                    st.session_state.current_gemini_key_index = (current_key_index + 1) % num_keys
                    if attempt == num_keys - 1:
                        st.error(f"All keys rate-limited while analyzing case: {paper.get('title', 'N/A')}")
                        paper.update(default_error_values)
                except json.JSONDecodeError as e:
                    st.warning(f"Case Analysis: Error decoding JSON for paper '{paper.get('title', 'Unknown Title')}' with key ...{current_api_key[-4:]} (Attempt {attempt + 1}/{num_keys}): {e}. Raw: {response_text[:100]}")
                    st.session_state.current_gemini_key_index = (current_key_index + 1) % num_keys # Rotate on bad JSON too
                    if attempt == num_keys - 1:
                        st.error(f"Failed to decode case analysis for {paper.get('title', 'N/A')} after trying all keys.")
                        paper.update(default_error_values)
                except Exception as e:
                    st.error(f"An error in Case Analysis with key ...{current_api_key[-4:]} for paper {paper.get('title', 'N/A')} (Attempt {attempt + 1}/{num_keys}): {e}")
                    st.session_state.current_gemini_key_index = (current_key_index + 1) % num_keys
                    if attempt == num_keys - 1:
                        st.error(f"Failed to analyze case {paper.get('title', 'N/A')} after trying all keys.")
                        paper.update(default_error_values)
            
            if not processed_successfully:
                 # This ensures that if all attempts fail for a paper, it gets the error values
                 paper.update(default_error_values)
                 
    return papers


# Agent for Case Analysis
def case_analysis_agent(gemini_model, papers: List[Dict[str, Any]]) -> List[Dict[str, Any]]:
    """
    Analyzes legal case documents from a list of papers to extract structured information.

    For each paper identified as 'case_law', this function uses a Gemini model
    to extract facts, legal issues, arguments from both sides, the judgment,
    and court findings. It updates the paper dictionary with this information.
    """
    for paper in papers:
        if paper.get('source_type') == 'case_law':
            try:
                # Determine content to analyze, prioritizing raw_content
                content_to_analyze = ""
                raw_content = paper.get('raw_content', '')
                snippet_content = paper.get('snippet', '')

                if raw_content and len(raw_content) > 200:
                    content_to_analyze = raw_content
                elif snippet_content:
                    content_to_analyze = snippet_content
                else:
                    content_to_analyze = paper.get('title', '') # Fallback to title if no content

                # Truncate content to avoid overly long prompts
                truncated_content = content_to_analyze[:2000]

                prompt = f"""
                Analyze the following legal case based on its title and content.
                Provide a JSON response with these exact keys: "case_facts", "legal_issues", "arguments" (as a dict with "plaintiff" and "defendant"), "judgment", "court_findings".

                Title: {paper.get('title', 'N/A')}
                Content: {truncated_content}

                If specific details are not found, use "Not available" or an empty list/dictionary as appropriate for the field type.

                Example JSON format:
                {{
                    "case_facts": "Summary of facts...",
                    "legal_issues": ["Issue 1", "Issue 2"],
                    "arguments": {{
                        "plaintiff": "Plaintiff's arguments...",
                        "defendant": "Defendant's arguments..."
                    }},
                    "judgment": "The court decided...",
                    "court_findings": "The court found that..."
                }}
                """

                response = gemini_model.generate_content(prompt)
                
                # Clean response text if needed (though Gemini usually provides clean JSON with proper prompting)
                response_text = response.text.strip()
                if response_text.startswith("```json"):
                    response_text = response_text[7:]
                if response_text.endswith("```"):
                    response_text = response_text[:-3]
                
                analysis_results = json.loads(response_text)

                paper['case_facts'] = analysis_results.get('case_facts', "Not available")
                paper['legal_issues'] = analysis_results.get('legal_issues', [])
                paper['arguments'] = analysis_results.get('arguments', {"plaintiff": "Not available", "defendant": "Not available"})
                paper['judgment'] = analysis_results.get('judgment', "Not available")
                paper['court_findings'] = analysis_results.get('court_findings', "Not available")

            except json.JSONDecodeError as e:
                st.warning(f"Error decoding JSON for paper '{paper.get('title', 'Unknown Title')}': {e}. Raw response: {response_text[:200]}")
                # Set defaults if parsing fails to ensure keys exist if expected later
                paper['case_facts'] = paper.get('case_facts', "Not available after parsing error")
                paper['legal_issues'] = paper.get('legal_issues', [])
                paper['arguments'] = paper.get('arguments', {"plaintiff": "Not available", "defendant": "Not available"})
                paper['judgment'] = paper.get('judgment', "Not available after parsing error")
                paper['court_findings'] = paper.get('court_findings', "Not available after parsing error")
            except Exception as e:
                st.warning(f"Error analyzing case '{paper.get('title', 'Unknown Title')}': {e}")
                # Set defaults if API call or other processing fails
                paper['case_facts'] = paper.get('case_facts', "Not available after API/processing error")
                paper['legal_issues'] = paper.get('legal_issues', [])
                paper['arguments'] = paper.get('arguments', {"plaintiff": "Not available", "defendant": "Not available"})
                paper['judgment'] = paper.get('judgment', "Not available after API/processing error")
                paper['court_findings'] = paper.get('court_findings', "Not available after API/processing error")
                
    return papers


def format_citation(paper: Dict[str, Any], style: str = "APA") -> str:
    """Format citation in requested style"""
    title = paper.get('title', 'Unknown Title')
    url = paper.get('url', '')
    date = datetime.now().strftime("%Y, %B %d")

    if style == "APA":
        return f"{title}. Retrieved {date}, from {url}"
    elif style == "Bluebook":
        return f"{title}, available at {url} (last visited {date})"
    else:
        return f"{title}. {url}"


# Main Streamlit App
def main():
    st.title("⚖️ Multi-Agent Legal Research Companion")
    st.markdown("### AI-Powered Research Assistant for Law Students")

    st.markdown("### AI-Powered Research Assistant for Law Students")

    st.markdown("### AI-Powered Research Assistant for Law Students")

    # Initialize session state variables if they don't exist
    if 'gemini_api_tokens_str' not in st.session_state:
        st.session_state.gemini_api_tokens_str = ""
    if 'gemini_api_keys_list' not in st.session_state:
        st.session_state.gemini_api_keys_list = []
    if 'current_gemini_key_index' not in st.session_state:
        st.session_state.current_gemini_key_index = 0
    if 'clients_initialized' not in st.session_state:
        st.session_state.clients_initialized = False
    if 'gemini_model' not in st.session_state:
        st.session_state.gemini_model = None
    if 'groq_client' not in st.session_state: # Initialize Groq client placeholder
        st.session_state.groq_client = None


    # Initial Groq client initialization (attempt once if not already set up)
    # Gemini client is only initialized upon button press.
    if st.session_state.groq_client is None:
         # Attempt to initialize Groq client without affecting Gemini.
         # Pass a dummy or None for Gemini key if init_clients expects it,
         # or modify init_clients to handle separate initializations.
         # For this change, assuming init_clients can be called for Groq only if Gemini key is None.
         # This part might need init_clients to be more flexible or have a separate Groq init.
         # For now, we'll rely on the button press to also initialize Groq if it wasn't.
         # A cleaner way would be:
         try:
            temp_gemini_model_holder, st.session_state.groq_client = init_clients(api_key="DUMMY_FOR_GROQ_INIT", groq_api_key_override=None) # Pass dummy Gemini key
            if st.session_state.groq_client:
                st.sidebar.info("Groq client ready.")
            else:
                st.sidebar.warning("Groq client could not be initialized on load.")
            del temp_gemini_model_holder # We don't want to use this dummy Gemini model
            if not st.session_state.clients_initialized: # If Gemini isn't set up, clear its model
                st.session_state.gemini_model = None
         except TypeError: # If init_clients now strictly requires api_key
             st.sidebar.info("Groq client will be initialized when Gemini keys are applied.")


    # Sidebar for inputs
    with st.sidebar:
        st.header("API Configuration")
        
        st.session_state.gemini_api_tokens_str = st.text_input(
            "Gemini API Tokens (comma-separated):",
            value=st.session_state.gemini_api_tokens_str,
            help="Enter one or more Gemini API tokens, separated by commas.",
            type="password"
        )
        
        if st.button("Apply & Initialize Gemini Key(s)"):
            if st.session_state.gemini_api_tokens_str:
                # Parse the string into a list of cleaned keys
                raw_keys = st.session_state.gemini_api_tokens_str.split(',')
                st.session_state.gemini_api_keys_list = [key.strip() for key in raw_keys if key.strip()]
                
                if st.session_state.gemini_api_keys_list:
                    st.session_state.current_gemini_key_index = 0
                    first_key_to_try = st.session_state.gemini_api_keys_list[0]
                    
                    with st.spinner(f"Initializing Gemini with the first key from the list..."):
                        # Call init_clients with the first key
                        st.session_state.gemini_model, st.session_state.groq_client = init_clients(api_key=first_key_to_try)
                        
                        if st.session_state.gemini_model:
                            st.session_state.clients_initialized = True
                            st.sidebar.success(f"Gemini initialized successfully using the first of {len(st.session_state.gemini_api_keys_list)} provided key(s).")
                        else:
                            st.session_state.clients_initialized = False
                            st.sidebar.error("Failed to initialize Gemini with the first key. Please check the key.")
                else:
                    # List was empty after parsing (e.g., input was just commas or spaces)
                    st.session_state.gemini_model = None
                    st.session_state.clients_initialized = False
                    st.sidebar.error("No valid Gemini API tokens found. Please enter at least one token.")
            else:
                # Input string was empty
                st.session_state.gemini_api_keys_list = []
                st.session_state.gemini_model = None
                st.session_state.clients_initialized = False
                st.sidebar.error("Please enter at least one Gemini API token.")

        st.header("Research Configuration")

        # Base paper input
        input_method = st.radio("Base Paper Input Method:", ["URL", "Text"])

        if input_method == "URL":
            base_paper_url = st.text_input("Base Paper URL:")
            base_paper_content = st.text_area("Or paste paper excerpt:", height=200)
        else:
            base_paper_content = st.text_area("Paste Base Paper Content:", height=300)
            base_paper_url = ""

        # Research angle
        research_angle = st.text_area(
            "Your Research Angle/Critique:",
            placeholder="Describe how you want to build upon or diverge from the base paper...",
            height=150
        )

        # Optional seed keywords
        seed_keywords = st.text_input(
            "Seed Keywords (comma-separated):",
            placeholder="constitutional law, privacy rights, digital surveillance"
        )
        seed_keywords = [k.strip() for k in seed_keywords.split(",") if k.strip()]

        # Search parameters
        num_results = st.slider("Results per search:", 3, 10, 5)
        citation_style = st.selectbox(
            "Citation Style:",
            ["APA", "Bluebook", "OSCOLA", "ILI"],
            help="APA (7th ed.), Bluebook (21st ed.), OSCOLA (4th ed.), ILI format"
        )

        # Run research button
        run_research = st.button("🔍 Start Research", type="primary", use_container_width=True)

    # Main content area
    if 'search_results' not in st.session_state:
        st.session_state.search_results = None

    if run_research and (base_paper_content or base_paper_url) and research_angle:
        # Check if Gemini client is initialized before running research
        if not st.session_state.get('clients_initialized', False) or not st.session_state.gemini_model:
            st.error("Gemini client is not initialized. Please enter your API key(s) in the sidebar, click 'Apply & Re-initialize API Keys', and ensure it's successful before starting research.")
            st.stop()
            
        # Progress tracking
        progress_bar = st.progress(0)
        status_text = st.empty()

        # Create a container for thoughts and actions
        with st.expander("🧠 Agent Thoughts & Actions", expanded=True):
            thoughts_container = st.container()

        # Results containers
        col1, col2 = st.columns([2, 1])

        with col1:
            st.header("Research Results")
            results_container = st.container()

        with col2:
            st.header("Research Summary")
            summary_container = st.container()

        # Execute research pipeline
        with thoughts_container:
            st.markdown("### 🔍 Research Process")

        with st.spinner("Analyzing base paper..."):
            status_text.text("Agent 1: Extracting arguments...")
            progress_bar.progress(20)

            with thoughts_container:
                st.write("**Agent 1 - Argument Extraction:**")
                st.write("- Analyzing base paper content")
                st.write("- Identifying core thesis and legal concepts")
                st.write("- Understanding the new research angle")

            # If URL provided, note that actual fetching would require additional implementation
            if base_paper_url and not base_paper_content:
                base_paper_content = f"[Content from {base_paper_url}]"

            extracted_args = argument_extraction_agent(
                st.session_state.gemini_model,
                base_paper_content,
                research_angle
            )

            with summary_container:
                st.subheader("Extracted Arguments")
                st.write(f"**Core Thesis:** {extracted_args.get('core_thesis', 'N/A')}")
                st.write(f"**New Angle:** {extracted_args.get('new_angle', 'N/A')}")
                if extracted_args.get('key_concepts'):
                    st.write(f"**Key Concepts:** {', '.join(extracted_args.get('key_concepts', []))}")

            with thoughts_container:
                st.success(f"✓ Extracted {len(extracted_args.get('key_concepts', []))} key concepts")

        with st.spinner("Generating search keywords..."):
            status_text.text("Agent 2: Generating keywords...")
            progress_bar.progress(40)

            with thoughts_container:
                st.write("\n**Agent 2 - Keyword Generator:**")
                st.write("- Creating keyword permutations based on extracted concepts")
                st.write("- Simulating 'hit and try' search approach")
                st.write("- Generating broad and specific search terms")

            keywords = keyword_generator_agent(
                st.session_state.groq_client,
                extracted_args,
                seed_keywords
            )

            with summary_container:
                with st.expander("Generated Keywords"):
                    for kw in keywords[:10]:
                        st.write(f"• {kw}")

            with thoughts_container:
                st.success(f"✓ Generated {len(keywords)} search keywords")

        with st.spinner("Searching sources..."):
            status_text.text("Agent 3: Crawling sources...")
            progress_bar.progress(60)

            with thoughts_container:
                st.write("\n**Agent 3 - Source Crawler:**")
                st.write("- Searching SSRN and JSTOR for scholarly articles")
                st.write("- Looking for relevant case law and judgments")
                st.write("- Finding recent legal news and developments")
                st.write(f"- Using top {min(5, len(keywords))} keywords for search")

            search_results = source_crawler_agent(keywords, num_results)

            with thoughts_container:
                source_breakdown = {}
                for r in search_results:
                    source_type = r.get('source_type', 'unknown')
                    source_breakdown[source_type] = source_breakdown.get(source_type, 0) + 1

                st.success(f"✓ Found {len(search_results)} total sources:")
                for stype, count in source_breakdown.items():
                    st.write(f"  - {stype}: {count} sources")

        with st.spinner("Analyzing citations..."):
            status_text.text("Agent 4: Chaining citations...")
            progress_bar.progress(70)

            with thoughts_container:
                st.write("\n**Agent 4 - Citation Chainer:**")
                st.write("- Analyzing top papers for citation opportunities")
                st.write("- Identifying landmark cases and seminal works")
                st.write("- Building citation network")

            citation_suggestions = citation_chainer_agent(
                st.session_state.gemini_model,
                search_results[:5]
            )

            with thoughts_container:
                st.success(f"✓ Generated {len(citation_suggestions)} citation suggestions")

        with st.spinner("Extracting summaries and analyzing cases..."):
            status_text.text("Agent 5: Extracting summaries...")
            progress_bar.progress(80)

            with thoughts_container:
                st.write("\n**Agent 5 - Summary & Case Analysis:**")
                st.write("- Extracting main arguments from papers")
                st.write("- Analyzing case law for facts, issues, and judgments")
                st.write("- Identifying key findings")

            # Combine all results
            all_papers = search_results

            # Extract summaries
            all_papers = summary_extraction_agent(
                st.session_state.gemini_model,
                all_papers,
                extracted_args
            )

            # Analyze cases
            all_papers = case_analysis_agent(
                st.session_state.gemini_model,
                all_papers
            )

            with thoughts_container:
                st.success("✓ Completed content extraction")

        with st.spinner("Scoring relevance..."):
            status_text.text("Agent 6: Scoring papers...")
            progress_bar.progress(90)

            with thoughts_container:
                st.write("\n**Agent 6 - Relevance Scorer:**")
                st.write("- Scoring each source based on relevance to research angle")
                st.write("- Considering keyword matches and content alignment")
                st.write("- Ranking sources by score")

            # Score and rank
            scored_papers = relevance_scorer_agent(
                st.session_state.groq_client,
                all_papers[:20],  # Limit for performance
                extracted_args
            )

            with thoughts_container:
                score_distribution = {
                    "High (80-100)": len([p for p in scored_papers if p.get('relevance_score', 0) >= 80]),
                    "Medium (60-79)": len([p for p in scored_papers if 60 <= p.get('relevance_score', 0) < 80]),
                    "Low (40-59)": len([p for p in scored_papers if 40 <= p.get('relevance_score', 0) < 60]),
                }
                st.success("✓ Relevance scoring complete:")
                for range_name, count in score_distribution.items():
                    st.write(f"  - {range_name}: {count} sources")

        # Display results
        progress_bar.progress(100)
        status_text.text("Research complete!")

        with results_container:
            st.subheader(f"Found {len(scored_papers)} Relevant Sources")

            # Group results by type
            scholarly_papers = [p for p in scored_papers if p.get('source_type') == 'scholarly']
            case_law = [p for p in scored_papers if p.get('source_type') == 'case_law']
            news_articles = [p for p in scored_papers if p.get('source_type') == 'news']

            # Display by category
            if scholarly_papers:
                st.markdown("### 📚 Scholarly Articles")
                for idx, paper in enumerate(scholarly_papers[:5]):
                    with st.expander(f"📄 {paper['title'][:80]}... (Score: {paper.get('relevance_score', 'N/A')})"):
                        col1, col2 = st.columns([3, 1])

                        with col1:
                            # Display extracted summary if available
                            if paper.get('raw_content'):
                                st.write("**Summary:**")
                                summary = paper['raw_content'][:300] + "..." if len(paper['raw_content']) > 300 else \
                                paper['raw_content']
                                st.write(summary)
                            else:
                                st.write(f"**Snippet:** {paper['snippet']}")

                            st.write(f"**Relevance:** {paper.get('relevance_reason', 'N/A')}")
                            if paper.get('key_insights'):
                                st.write(f"**Key Insights:** {paper['key_insights']}")
                            st.write(f"**Source:** {paper['source']} | **Keyword:** {paper.get('keyword_used', 'N/A')}")

                        with col2:
                            st.link_button("View Source", paper['url'], use_container_width=True)
                            if "pdf" in paper['url'].lower():
                                st.caption("📄 PDF Available")

                        # Citations in multiple formats
                        st.divider()
                        with st.expander("View Citations"):
                            st.code(f"APA: {format_citation(paper, 'APA')}", language="text")
                            st.code(f"Bluebook: {format_citation(paper, 'Bluebook')}", language="text")
                            st.code(f"OSCOLA: {format_citation(paper, 'OSCOLA')}", language="text")
                            st.code(f"ILI: {format_citation(paper, 'ILI')}", language="text")

            if case_law:
                st.markdown("### ⚖️ Legal Judgments & Case Law")
                for idx, case in enumerate(case_law[:5]):
                    with st.expander(f"⚖️ {case['title'][:80]}... (Score: {case.get('relevance_score', 'N/A')})"):
                        # Main case information
                        st.markdown("#### Case Analysis")

                        # Facts
                        st.markdown("**1. Facts:**")
                        st.write(case.get('case_facts', 'Facts not available'))

                        # Legal Issues
                        st.markdown("**2. Legal Issues:**")
                        issues = case.get('legal_issues', [])
                        if issues and isinstance(issues, list):
                            for issue in issues:
                                st.write(f"• {issue}")
                        else:
                            st.write("Legal issues not available")

                        # Arguments
                        st.markdown("**3. Arguments:**")
                        arguments = case.get('arguments', {})
                        col1, col2 = st.columns(2)
                        with col1:
                            st.write("*Plaintiff/Appellant:*")
                            st.write(arguments.get('plaintiff', 'Not available'))
                        with col2:
                            st.write("*Defendant/Respondent:*")
                            st.write(arguments.get('defendant', 'Not available'))

                        # Judgment
                        st.markdown("**4. Final Judgment:**")
                        st.write(case.get('judgment', 'Judgment not available'))

                        # Court Findings
                        st.markdown("**5. Court Findings:**")
                        st.write(case.get('court_findings', 'Court findings not available'))

                        # Additional info
                        st.divider()
                        st.markdown("**Additional Information:**")
                        st.write(f"*Relevance:* {case.get('relevance_reason', 'N/A')}")
                        st.write(f"*Source:* {case['source']} | *Keyword:* {case.get('keyword_used', 'N/A')}")

                        # View source button
                        st.link_button("View Full Case", case['url'], use_container_width=True)

                        # Citations in all formats
                        st.divider()
                        st.markdown("**Citations:**")

                        # Create tabs for different citation styles
                        tab1, tab2, tab3, tab4 = st.tabs(["APA", "Bluebook", "OSCOLA", "ILI"])

                        with tab1:
                            st.code(format_citation(case, "APA"), language="text")

                        with tab2:
                            st.code(format_citation(case, "Bluebook"), language="text")

                        with tab3:
                            st.code(format_citation(case, "OSCOLA"), language="text")

                        with tab4:
                            st.code(format_citation(case, "ILI"), language="text")

            if news_articles:
                st.markdown("### 📰 Recent Legal News & Developments")
                for idx, article in enumerate(news_articles[:5]):
                    with st.expander(f"📰 {article['title'][:80]}... (Score: {article.get('relevance_score', 'N/A')})"):
                        col1, col2 = st.columns([3, 1])

                        with col1:
                            st.write(f"**Summary:** {article['snippet']}")
                            st.write(f"**Relevance:** {article.get('relevance_reason', 'N/A')}")
                            st.write(f"**Key Developments:** {article.get('key_insights', 'N/A')}")

                        with col2:
                            st.link_button("Read Article", article['url'], use_container_width=True)

                        # News citation
                        st.code(format_citation(article, citation_style), language="text")

            # Citation suggestions
            if citation_suggestions:
                st.markdown("### 🔗 Suggested Related Works")
                for suggestion in citation_suggestions[:5]:
                    st.write(f"• **{suggestion.get('title', 'N/A')}**")
                    st.write(f"  *Relevance:* {suggestion.get('relevance_reason', 'N/A')}")
                    st.write(f"  *From:* {suggestion.get('parent_paper', 'N/A')}")
                    if suggestion.get('search_terms'):
                        search_query = ' '.join(suggestion['search_terms'])
                        if st.button(f"Search for this", key=f"search_{suggestion.get('title', '')[:20]}"):
                            # Add to keywords for new search
                            st.session_state['additional_search'] = search_query

        # Export options
        st.divider()
        col1, col2, col3 = st.columns(3)

        with col1:
            # Create research brief
            brief = f"""# Legal Research Brief
## Research Angle
{research_angle}

## Core Thesis of Base Paper
{extracted_args.get('core_thesis', 'N/A')}

## Research Findings

### Scholarly Articles
"""
            for paper in [p for p in scored_papers if p.get('source_type') == 'scholarly'][:5]:
                brief += f"\n#### {paper['title']}\n"
                brief += f"- Score: {paper.get('relevance_score', 'N/A')}\n"
                brief += f"- Summary: {paper.get('extracted_summary', paper.get('snippet', ''))[:200]}...\n"
                brief += f"- {paper.get('relevance_reason', 'N/A')}\n"
                brief += f"- Citation: {format_citation(paper, citation_style)}\n"

            brief += "\n### Case Law\n"
            for case in [p for p in scored_papers if p.get('source_type') == 'case_law'][:5]:
                brief += f"\n#### {case['title']}\n"
                brief += f"- Legal Principles: {case.get('key_insights', 'N/A')}\n"
                brief += f"- Citation: {format_citation(case, 'Bluebook')}\n"

            brief += "\n### Recent Developments\n"
            for article in [p for p in scored_papers if p.get('source_type') == 'news'][:5]:
                brief += f"\n#### {article['title']}\n"
                brief += f"- Key Points: {article.get('snippet', '')[:150]}...\n"

            st.download_button(
                label="📄 Download Research Brief",
                data=brief,
                file_name=f"research_brief_{datetime.now().strftime('%Y%m%d_%H%M%S')}.md",
                mime="text/markdown"
            )

        with col2:
            # Export as JSON
            export_data = {
                "research_angle": research_angle,
                "extracted_arguments": extracted_args,
                "keywords": keywords,
                "sources": scored_papers[:10]
            }
            st.download_button(
                label="📊 Export as JSON",
                data=json.dumps(export_data, indent=2),
                file_name=f"research_data_{datetime.now().strftime('%Y%m%d_%H%M%S')}.json",
                mime="application/json"
            )

        with col3:
            # Save to session
            if st.button("💾 Save to Session"):
                if 'saved_research' not in st.session_state:
                    st.session_state.saved_research = []
                st.session_state.saved_research.append({
                    "timestamp": datetime.now(),
                    "angle": research_angle,
                    "results": scored_papers[:10]
                })
                st.success("Research saved to session!")

    elif run_research:
        st.error("Please provide both a base paper and research angle to begin.")

    # Display saved research
    if 'saved_research' in st.session_state and st.session_state.saved_research:
        st.divider()
        st.header("Saved Research Sessions")
        for idx, research in enumerate(st.session_state.saved_research):
            with st.expander(f"Session {idx + 1}: {research['timestamp'].strftime('%Y-%m-%d %H:%M')}"):
                st.write(f"**Angle:** {research['angle']}")
                st.write(f"**Results:** {len(research['results'])} sources found")


if __name__ == "__main__":
    main()<|MERGE_RESOLUTION|>--- conflicted
+++ resolved
@@ -19,7 +19,6 @@
 
 
 # Initialize API clients
-<<<<<<< HEAD
 def init_clients(api_key: str, groq_api_key_override: str = None):
     """Initialize API clients with provided keys. Gemini API key is mandatory."""
     gemini_model = None
@@ -30,14 +29,8 @@
         st.sidebar.error(f"Gemini Init Error: {e}") # Display error in sidebar for visibility
         gemini_model = None
     
-=======
-def init_clients():
-    """Initialize API clients with provided keys"""
-    # Gemini
-    genai.configure(api_key="AIzaSyBvaCZAq2bJkLgdA1kuY_IBLE6TkzP7k1k")
-    gemini_model = genai.GenerativeModel('gemini-1.5-flash')
-
->>>>>>> f9cc5161
+
+
     # Groq
     # Use override if provided, else use the hardcoded one.
     # In a real app, this hardcoded key should also be handled via secrets or input.
